--- conflicted
+++ resolved
@@ -37,8 +37,10 @@
 
         diagnostics_reporter.ensure(db)?;
 
-        let diagnostics_reporter =
-            build_compiler_config(db, &unit, &main_crate_ids, ws).diagnostics_reporter;
+        let mut diagnostics_reporter =
+            build_compiler_config(db, &unit, &test_crate_ids, ws).diagnostics_reporter;
+
+        diagnostics_reporter.ensure(db)?;
 
         let test_compilation = {
             let _ = trace_span!("compile_test").enter();
@@ -54,11 +56,7 @@
             compile_test_prepared_db(
                 db,
                 config,
-<<<<<<< HEAD
-                main_crate_ids,
-=======
                 all_crate_ids,
->>>>>>> 6fc51bd9
                 test_crate_ids,
                 diagnostics_reporter,
             )?
